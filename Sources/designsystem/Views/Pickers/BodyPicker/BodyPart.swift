--- conflicted
+++ resolved
@@ -105,48 +105,9 @@
     }
 
     /// used for sorting when drawing, to avoid overlapping body parts
-<<<<<<< HEAD
-    public var drawOrder: Int {
-        switch self {
-            case .front(.head),
-                    .front(.face),
-                    .front(.throat),
-                    .front(.torso),
-                    .front(.upperBody),
-                    .front(.pelvisFront),
-                    .front(.leftLeg),
-                    .front(.rightLeg),
-                    .front(.leftArm),
-                    .front(.rightArm): return 0
-
-            case .front(.leftPalm),
-                    .front(.rightPalm): return 2
-
-            case .front(.scalp): return 3
-
-            case .back(.head),
-                    .back(.backOfHead),
-                    .back(.neck),
-                    .back(.torso),
-                    .back(.back),
-                    .back(.pelvisBack),
-                    .back(.leftLeg),
-                    .back(.rightLeg),
-                    .back(.leftArm),
-                    .back(.rightArm): return 0
-
-            case .back(.leftBackOfHand),
-                    .back(.rightBackOfHand): return 2
-
-            case .back(.scalp): return 3
-
-            default: return 10
-        }
-=======
     var drawOrder: Int {
         let isLowerOrder = BodyPart.neutralBack.contains(self) || BodyPart.neutralFront.contains(self) || self == .front(.torso) || self == .back(.torso)
         return isLowerOrder ? 0 : 1
->>>>>>> d480ef4e
     }
 
     /// Returns the proper UIBezierPath for the current bodyPart
